--- conflicted
+++ resolved
@@ -118,14 +118,8 @@
     )
 
 
-<<<<<<< HEAD
 def build_operator_ubi_image(config: DevConfig, tags: PipelineTags) -> None:
     tags.ensure_tag_is_run("ubi")
-=======
-def build_operator_ubi_image(config: DevConfig) -> None:
-    release = _load_release()
-    config.ensure_tag_is_run("ubi")
->>>>>>> 65db6a0d
     sonar_build_image(
         "operator-ubi",
         tags,
