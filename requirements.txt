--- conflicted
+++ resolved
@@ -8,15 +8,10 @@
 mypy==0.782
 tqdm==v4.49.0
 boto3==1.16.21
-<<<<<<< HEAD
-pymongo==3.11.2
-dnspython==2.0.0
-dataclasses-json==0.5.3
-=======
 pymongo==3.11.4
 dnspython==2.0.0
 requests==2.24.0
+dataclasses-json==0.5.3
 pyyaml==5.4.1
 ruamel.yaml==0.17.9
-rsa>=4.7 # not directly required, pinned by Snyk to avoid a vulnerability
->>>>>>> 65db6a0d
+rsa>=4.7 # not directly required, pinned by Snyk to avoid a vulnerability