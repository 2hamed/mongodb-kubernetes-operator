package controllers

import (
	"context"
	"encoding/json"
	"fmt"
	"os"

<<<<<<< HEAD
	"github.com/mongodb/mongodb-kubernetes-operator/controllers/predicates"
=======
	"github.com/mongodb/mongodb-kubernetes-operator/pkg/kube/container"

	"github.com/mongodb/mongodb-kubernetes-operator/pkg/util/functions"

>>>>>>> dcddbfb1
	"github.com/mongodb/mongodb-kubernetes-operator/pkg/agent"
	"sigs.k8s.io/controller-runtime/pkg/builder"

	"github.com/mongodb/mongodb-kubernetes-operator/pkg/util/scale"

	"github.com/pkg/errors"

	"github.com/imdario/mergo"
	"github.com/mongodb/mongodb-kubernetes-operator/pkg/authentication/scram"
	"github.com/stretchr/objx"

	"github.com/mongodb/mongodb-kubernetes-operator/controllers/construct"
	"github.com/mongodb/mongodb-kubernetes-operator/controllers/validation"
	"github.com/mongodb/mongodb-kubernetes-operator/controllers/watch"

	"github.com/mongodb/mongodb-kubernetes-operator/pkg/kube/annotations"
	"github.com/mongodb/mongodb-kubernetes-operator/pkg/kube/podtemplatespec"

	mdbv1 "github.com/mongodb/mongodb-kubernetes-operator/api/v1"
	"github.com/mongodb/mongodb-kubernetes-operator/pkg/automationconfig"
	kubernetesClient "github.com/mongodb/mongodb-kubernetes-operator/pkg/kube/client"
	"github.com/mongodb/mongodb-kubernetes-operator/pkg/kube/service"
	"github.com/mongodb/mongodb-kubernetes-operator/pkg/kube/statefulset"
	"go.uber.org/zap"
	appsv1 "k8s.io/api/apps/v1"
	corev1 "k8s.io/api/core/v1"
	apiErrors "k8s.io/apimachinery/pkg/api/errors"
	metav1 "k8s.io/apimachinery/pkg/apis/meta/v1"
	"k8s.io/apimachinery/pkg/runtime"
	"k8s.io/apimachinery/pkg/runtime/schema"
	"k8s.io/apimachinery/pkg/types"
	ctrl "sigs.k8s.io/controller-runtime"
	k8sClient "sigs.k8s.io/controller-runtime/pkg/client"
	"sigs.k8s.io/controller-runtime/pkg/manager"
	"sigs.k8s.io/controller-runtime/pkg/reconcile"
)

const (
	clusterDNSName = "CLUSTER_DNS_NAME"

	lastSuccessfulConfiguration = "mongodb.com/v1.lastSuccessfulConfiguration"
)

func init() {
	logger, err := zap.NewDevelopment()
	if err != nil {
		os.Exit(1)
	}
	zap.ReplaceGlobals(logger)
}

func NewReconciler(mgr manager.Manager) *ReplicaSetReconciler {
	mgrClient := mgr.GetClient()
	secretWatcher := watch.New()

	return &ReplicaSetReconciler{
		client:        kubernetesClient.NewClient(mgrClient),
		scheme:        mgr.GetScheme(),
		log:           zap.S(),
		secretWatcher: &secretWatcher,
	}
}

// SetupWithManager sets up the controller with the Manager and configures the necessary watches.
func (r *ReplicaSetReconciler) SetupWithManager(mgr ctrl.Manager) error {
	return ctrl.NewControllerManagedBy(mgr).
		For(&mdbv1.MongoDBCommunity{}, builder.WithPredicates(predicates.OnlyOnSpecChange())).
		Complete(r)
}

// ReplicaSetReconciler reconciles a MongoDB ReplicaSet
type ReplicaSetReconciler struct {
	// This client, initialized using mgr.Client() above, is a split client
	// that reads objects from the cache and writes to the apiserver
	client        kubernetesClient.Client
	scheme        *runtime.Scheme
	log           *zap.SugaredLogger
	secretWatcher *watch.ResourceWatcher
}

// +kubebuilder:rbac:groups=mongodbcommunity.mongodb.com,resources=mongodbcommunity,verbs=get;list;watch;create;update;patch;delete
// +kubebuilder:rbac:groups=mongodbcommunity.mongodb.com,resources=mongodbcommunity/status,verbs=get;update;patch
// +kubebuilder:rbac:groups=mongodbcommunity.mongodb.com,resources=mongodbcommunity/finalizers,verbs=update
// +kubebuilder:rbac:groups=apps,resources=deployments,verbs=get;list;watch;create;update;patch;delete
// +kubebuilder:rbac:groups=core,resources=pods,verbs=get;list

// Reconcile reads that state of the cluster for a MongoDB object and makes changes based on the state read
// and what is in the MongoDB.Spec
// Note:
// The Controller will requeue the Request to be processed again if the returned error is non-nil or
// Result.Requeue is true, otherwise upon completion it will remove the work from the queue.
func (r ReplicaSetReconciler) Reconcile(ctx context.Context, request reconcile.Request) (reconcile.Result, error) {

	// TODO: generalize preparation for resource
	// Fetch the MongoDB instance
	mdb := mdbv1.MongoDBCommunity{}
	err := r.client.Get(context.TODO(), request.NamespacedName, &mdb)
	if err != nil {
		if apiErrors.IsNotFound(err) {
			// Request object not found, could have been deleted after reconcile request.
			// Owned objects are automatically garbage collected. For additional cleanup logic use finalizers.
			// Return and don't requeue
			return reconcile.Result{}, nil
		}
		r.log.Errorf("Error reconciling MongoDB resource: %s", err)
		// Error reading the object - requeue the request.
		return reconcile.Result{}, err
	}

	log := zap.S().With("ReplicaSet", mdb.Namespace)

	sm, err := BuildStateMachine(r.client, mdb, r.secretWatcher, &r, log)

	if err != nil {
		log.Errorf("Error building State Machine: %s", err)
		return reconcile.Result{}, err
	}

	return sm.Reconcile()
}

// updateLastSuccessfulConfiguration annotates the MongoDBCommunity resource with the latest configuration
func updateLastSuccessfulConfiguration(client kubernetesClient.Client, mdb mdbv1.MongoDBCommunity) error {
	currentSpec, err := json.Marshal(mdb.Spec)
	if err != nil {
		return err
	}

	specAnnotations := map[string]string{
		lastSuccessfulConfiguration: string(currentSpec),
	}
	return annotations.SetAnnotations(&mdb, specAnnotations, client)
}

// ensureTLSResources creates any required TLS resources that the MongoDBCommunity
// requires for TLS configuration.
func ensureTLSResources(client kubernetesClient.Client, mdb mdbv1.MongoDBCommunity, log *zap.SugaredLogger) error {
	// the TLS secret needs to be created beforehand, as both the StatefulSet and AutomationConfig
	// require the contents.
	log.Infof("TLS is enabled, creating/updating TLS secret")
	if err := ensureTLSSecret(client, mdb); err != nil {
		return errors.Errorf("could not ensure TLS secret: %s", err)
	}
	return nil
}

// deployStatefulSet deploys the backing StatefulSet of the MongoDBCommunity resource.
// The returned boolean indicates that the StatefulSet is ready.
func deployStatefulSet(client kubernetesClient.Client, mdb mdbv1.MongoDBCommunity, log *zap.SugaredLogger) (bool, error) {
	log.Info("Creating/Updating StatefulSet")
	if err := createOrUpdateStatefulSet(client, mdb); err != nil {
		return false, errors.Errorf("error creating/updating StatefulSet: %s", err)
	}

	currentSts, err := client.GetStatefulSet(mdb.NamespacedName())
	if err != nil {
		return false, err
	}

	log.Debugf("Ensuring StatefulSet is ready, with type: %s", mdb.GetUpdateStrategyType())

	isReady := statefulset.IsReady(currentSts, mdb.StatefulSetReplicasThisReconciliation())

	if isReady {
		log.Infow("StatefulSet is ready",
			"replicas", currentSts.Spec.Replicas,
			"generation", currentSts.Generation,
			"observedGeneration", currentSts.Status.ObservedGeneration,
			"updateStrategy", currentSts.Spec.UpdateStrategy.Type,
		)
	}

	return isReady || currentSts.Spec.UpdateStrategy.Type == appsv1.OnDeleteStatefulSetStrategyType, nil
}

// deployAutomationConfig deploys the AutomationConfig for the MongoDBCommunity resource.
// The returned boolean indicates whether or not that Agents have all reached goal state.
func deployAutomationConfig(client kubernetesClient.Client, mdb mdbv1.MongoDBCommunity, log *zap.SugaredLogger) (bool, error) {
	log.Infof("Creating/Updating AutomationConfig")

	sts, err := client.GetStatefulSet(mdb.NamespacedName())
	if err != nil && !apiErrors.IsNotFound(err) {
		return false, fmt.Errorf("failed to get StatefulSet: %s", err)
	}

	ac, err := ensureAutomationConfig(client, mdb)
	if err != nil {
		return false, fmt.Errorf("failed to ensure AutomationConfig: %s", err)
	}

	// the StatefulSet has not yet been created, so the next stage of reconciliation will be
	// creating the StatefulSet and ensuring it reaches the Running phase.
	if apiErrors.IsNotFound(err) {
		return true, nil
	}

<<<<<<< HEAD
	log.Debugf("Waiting for agents to reach version %d", ac.Version)
=======
	if isPreReadinessInitContainerStatefulSet(sts) {
		r.log.Debugf("The existing StatefulSet did not have the readiness probe init container, skipping pod annotation check.")
		return true, nil
	}

	r.log.Debugf("Waiting for agents to reach version %d", ac.Version)
>>>>>>> dcddbfb1
	// Note: we pass in the expected number of replicas this reconciliation as we scale members one at a time. If we were
	// to pass in the final member count, we would be waiting for agents that do not exist yet to be ready.
	ready, err := agent.AllReachedGoalState(sts, client, mdb.StatefulSetReplicasThisReconciliation(), ac.Version, log)
	if err != nil {
		return false, fmt.Errorf("failed to ensure agents have reached goal state: %s", err)
	}

	return ready, nil
}

// needToPublishStateFirst returns true if the order of execution of the AutomationConfig & StatefulSet
// functions should be sequential or not. A value of false indicates they will run in reversed order.
func needToPublishStateFirst(client kubernetesClient.Client, mdb mdbv1.MongoDBCommunity) (bool, string) {
	// The only case when we push the StatefulSet first is when we are ensuring TLS for the already existing ReplicaSet
	_, err := client.GetStatefulSet(mdb.NamespacedName())
	if err == nil && mdb.Spec.Security.TLS.Enabled {
		return false, "Enabling TLS on an existing deployment, the StatefulSet must be updated first"
	}

	// if we are scaling up, we need to make sure the StatefulSet is scaled up first.
	if scale.IsScalingUp(mdb) {
		return false, "Scaling up the ReplicaSet, the StatefulSet must be updated first"
	}

	if scale.IsScalingDown(mdb) {
		return true, "Scaling down the ReplicaSet, the Automation Config must be updated first"
	}

	// when we change version, we need the StatefulSet images to be updated first, then the agent can get to goal
	// state on the new version.
	if mdb.IsChangingVersion() {
		return false, "Version change in progress, the StatefulSet must be updated first"
	}

	return true, ""
}

func ensureService(client kubernetesClient.Client, mdb mdbv1.MongoDBCommunity, log *zap.SugaredLogger) error {
	svc := buildService(mdb)
	err := client.Create(context.TODO(), &svc)

	if err == nil {
		log.Infof("Created service %s/%s", svc.Namespace, svc.Name)
		return nil
	}

	if err != nil && apiErrors.IsAlreadyExists(err) {
		log.Infof("The service already exists... moving forward: %s", err)
		return nil
	}

	return err
}

func createOrUpdateStatefulSet(client kubernetesClient.Client, mdb mdbv1.MongoDBCommunity) error {
	set := appsv1.StatefulSet{}
	err := client.Get(context.TODO(), mdb.NamespacedName(), &set)
	err = k8sClient.IgnoreNotFound(err)
	if err != nil {
		return errors.Errorf("error getting StatefulSet: %s", err)
	}
	buildStatefulSetModificationFunction(mdb)(&set)
	if _, err = statefulset.CreateOrUpdate(client, set); err != nil {
		return errors.Errorf("error creating/updating StatefulSet: %s", err)
	}
	return nil
}

// ensureAutomationConfig makes sure the AutomationConfig secret has been successfully created. The automation config
// that was updated/created is returned.
func ensureAutomationConfig(client kubernetesClient.Client, mdb mdbv1.MongoDBCommunity) (automationconfig.AutomationConfig, error) {
	ac, err := buildAutomationConfig(client, mdb)
	if err != nil {
		return automationconfig.AutomationConfig{}, errors.Errorf("could not build automation config: %s", err)
	}

	return automationconfig.EnsureSecret(
		client,
		types.NamespacedName{Name: mdb.AutomationConfigSecretName(), Namespace: mdb.Namespace},
		[]metav1.OwnerReference{getOwnerReference(mdb)},
		ac,
	)

}

// buildService creates a Service that will be used for the Replica Set StatefulSet
// that allows all the members of the STS to see each other.
// TODO: Make sure this Service is as minimal as possible, to not interfere with
// future implementations and Service Discovery mechanisms we might implement.
func buildService(mdb mdbv1.MongoDBCommunity) corev1.Service {
	label := make(map[string]string)
	label["app"] = mdb.ServiceName()
	return service.Builder().
		SetName(mdb.ServiceName()).
		SetNamespace(mdb.Namespace).
		SetSelector(label).
		SetServiceType(corev1.ServiceTypeClusterIP).
		SetClusterIP("None").
		SetPort(27017).
		SetPublishNotReadyAddresses(true).
		SetOwnerReferences([]metav1.OwnerReference{getOwnerReference(mdb)}).
		Build()
}

// validateUpdate validates that the new Spec, corresponding to the existing one
// is still valid. If there is no a previous Spec, then the function assumes this is
// the first version of the MongoDB resource and skips.
func validateUpdate(mdb mdbv1.MongoDBCommunity) error {
	lastSuccessfulConfigurationSaved, ok := mdb.Annotations[lastSuccessfulConfiguration]
	if !ok {
		// First version of Spec, no need to validate
		return nil
	}

	prevSpec := mdbv1.MongoDBCommunitySpec{}
	err := json.Unmarshal([]byte(lastSuccessfulConfigurationSaved), &prevSpec)
	if err != nil {
		return err
	}

	return validation.Validate(prevSpec, mdb.Spec)
}

func getCustomRolesModification(mdb mdbv1.MongoDBCommunity) (automationconfig.Modification, error) {
	roles := mdb.Spec.Security.Roles
	if roles == nil {
		return automationconfig.NOOP(), nil
	}

	return func(config *automationconfig.AutomationConfig) {
		config.Roles = mdbv1.ConvertCustomRolesToAutomationConfigCustomRole(roles)
	}, nil
}

func buildAutomationConfig(client kubernetesClient.Client, mdb mdbv1.MongoDBCommunity) (automationconfig.AutomationConfig, error) {
	tlsModification, err := getTLSConfigModification(client, mdb)
	if err != nil {
		return automationconfig.AutomationConfig{}, errors.Errorf("could not configure TLS modification: %s", err)
	}

	customRolesModification, err := getCustomRolesModification(mdb)
	if err != nil {
		return automationconfig.AutomationConfig{}, errors.Errorf("could not configure custom roles: %s", err)
	}

	currentAC, err := automationconfig.ReadFromSecret(client, types.NamespacedName{Name: mdb.AutomationConfigSecretName(), Namespace: mdb.Namespace})
	if err != nil {
		return automationconfig.AutomationConfig{}, errors.Errorf("could not read existing automation config: %s", err)
	}

	auth := automationconfig.Auth{}
	if err := scram.Enable(&auth, client, mdb); err != nil {
		return automationconfig.AutomationConfig{}, errors.Errorf("could not configure scram authentication: %s", err)
	}

	domain := getDomain(mdb.ServiceName(), mdb.Namespace, os.Getenv(clusterDNSName))

	return automationconfig.NewBuilder().
		SetTopology(automationconfig.ReplicaSetTopology).
		SetName(mdb.Name).
		SetDomain(domain).
		SetMembers(mdb.AutomationConfigMembersThisReconciliation()).
		SetReplicaSetHorizons(mdb.Spec.ReplicaSetHorizons).
		SetPreviousAutomationConfig(currentAC).
		SetMongoDBVersion(mdb.Spec.Version).
		SetFCV(mdb.Spec.FeatureCompatibilityVersion).
		SetOptions(automationconfig.Options{DownloadBase: "/var/lib/mongodb-mms-automation"}).
		SetAuth(auth).
		AddModifications(getMongodConfigModification(mdb)).
		AddModifications(tlsModification, customRolesModification).
		Build()
}

// getMongodConfigModification will merge the additional configuration in the CRD
// into the configuration set up by the operator.
func getMongodConfigModification(mdb mdbv1.MongoDBCommunity) automationconfig.Modification {
	return func(ac *automationconfig.AutomationConfig) {
		for i := range ac.Processes {
			// Mergo requires both objects to have the same type
			// TODO: handle this error gracefully, we may need to add an error as second argument for all modification functions
			_ = mergo.Merge(&ac.Processes[i].Args26, objx.New(mdb.Spec.AdditionalMongodConfig.Object), mergo.WithOverride)
		}
	}
}

// buildStatefulSet takes a MongoDB resource and converts it into
// the corresponding stateful set
func buildStatefulSet(mdb mdbv1.MongoDBCommunity) (appsv1.StatefulSet, error) {
	sts := appsv1.StatefulSet{}
	buildStatefulSetModificationFunction(mdb)(&sts)
	return sts, nil
}

func buildStatefulSetModificationFunction(mdb mdbv1.MongoDBCommunity) statefulset.Modification {
	commonModification := construct.BuildMongoDBReplicaSetStatefulSetModificationFunction(&mdb, mdb)
	return statefulset.Apply(
		commonModification,
		statefulset.WithOwnerReference([]metav1.OwnerReference{getOwnerReference(mdb)}),
		statefulset.WithPodSpecTemplate(
			podtemplatespec.Apply(
				buildTLSPodSpecModification(mdb),
			),
		),

		statefulset.WithCustomSpecs(mdb.Spec.StatefulSetConfiguration.SpecWrapper.Spec),
	)
}

func getOwnerReference(mdb mdbv1.MongoDBCommunity) metav1.OwnerReference {
	return *metav1.NewControllerRef(&mdb, schema.GroupVersionKind{
		Group:   mdbv1.GroupVersion.Group,
		Version: mdbv1.GroupVersion.Version,
		Kind:    mdb.Kind,
	})
}

func getDomain(service, namespace, clusterName string) string {
	if clusterName == "" {
		clusterName = "cluster.local"
	}
	return fmt.Sprintf("%s.%s.svc.%s", service, namespace, clusterName)
}

// isPreReadinessInitContainerStatefulSet determines if the existing StatefulSet has been configured with the readiness probe init container.
// if this is not the case, then we should ensure to skip past the annotation check otherwise the pods will remain in pending state forever.
func isPreReadinessInitContainerStatefulSet(sts appsv1.StatefulSet) bool {
	return container.GetByName(construct.ReadinessProbeContainerName, sts.Spec.Template.Spec.InitContainers) == nil
}<|MERGE_RESOLUTION|>--- conflicted
+++ resolved
@@ -6,14 +6,9 @@
 	"fmt"
 	"os"
 
-<<<<<<< HEAD
 	"github.com/mongodb/mongodb-kubernetes-operator/controllers/predicates"
-=======
 	"github.com/mongodb/mongodb-kubernetes-operator/pkg/kube/container"
 
-	"github.com/mongodb/mongodb-kubernetes-operator/pkg/util/functions"
-
->>>>>>> dcddbfb1
 	"github.com/mongodb/mongodb-kubernetes-operator/pkg/agent"
 	"sigs.k8s.io/controller-runtime/pkg/builder"
 
@@ -210,16 +205,13 @@
 		return true, nil
 	}
 
-<<<<<<< HEAD
 	log.Debugf("Waiting for agents to reach version %d", ac.Version)
-=======
 	if isPreReadinessInitContainerStatefulSet(sts) {
-		r.log.Debugf("The existing StatefulSet did not have the readiness probe init container, skipping pod annotation check.")
+		log.Debugf("The existing StatefulSet did not have the readiness probe init container, skipping pod annotation check.")
 		return true, nil
 	}
 
-	r.log.Debugf("Waiting for agents to reach version %d", ac.Version)
->>>>>>> dcddbfb1
+	log.Debugf("Waiting for agents to reach version %d", ac.Version)
 	// Note: we pass in the expected number of replicas this reconciliation as we scale members one at a time. If we were
 	// to pass in the final member count, we would be waiting for agents that do not exist yet to be ready.
 	ready, err := agent.AllReachedGoalState(sts, client, mdb.StatefulSetReplicasThisReconciliation(), ac.Version, log)
