package v1

import (
	"encoding/json"
	"fmt"
	"strings"

	appsv1 "k8s.io/api/apps/v1"

	"k8s.io/apimachinery/pkg/runtime"

	"k8s.io/apimachinery/pkg/types"

	metav1 "k8s.io/apimachinery/pkg/apis/meta/v1"
)

type Type string

const (
	ReplicaSet Type = "ReplicaSet"
)

type Phase string

const (
	Running Phase = "Running"
)

// MongoDBSpec defines the desired state of MongoDB
type MongoDBSpec struct {
	// Members is the number of members in the replica set
	// +optional
	Members int `json:"members"`
	// Type defines which type of MongoDB deployment the resource should create
	// +kubebuilder:validation:Enum=ReplicaSet
	Type Type `json:"type"`
	// Version defines which version of MongoDB will be used
	Version string `json:"version"`

	// FeatureCompatibilityVersion configures the feature compatibility version that will
	// be set for the deployment
	// +optional
	FeatureCompatibilityVersion string `json:"featureCompatibilityVersion,omitempty"`

	// Security configures security features, such as TLS, and authentication settings for a deployment
	// +optional
	Security Security `json:"security"`

	// Users specifies the MongoDB users that should be configured in your deployment
	// +required
	Users []MongoDBUser `json:"-"` // `json:"users"`

	// +optional
	StatefulSetConfiguration StatefulSetConfiguration `json:"statefulSet,omitempty"`

	// AdditionalMongodConfig is additional configuration that can be passed to
	// each data-bearing mongod at runtime. Uses the same structure as the mongod
	// configuration file: https://docs.mongodb.com/manual/reference/configuration-options/
	// +kubebuilder:validation:Type=object
	AdditionalMongodConfig MongodConfiguration `json:"additionalMongodConfig,omitempty"`
}

// StatefulSetConfiguration holds the optional custom StatefulSet
// that should be merged into the operator created one.
type StatefulSetConfiguration struct {
	// The StatefulSet override options for underlying StatefulSet
<<<<<<< HEAD
	Spec MongoDBStatefulSetSpec `json:"spec"`
}

// MongoDBStatefulSetSpec wraps the appsv1.StatefulSetSpec
// but prevents the CRD generation including every nested field
type MongoDBStatefulSetSpec struct {
	appsv1.StatefulSetSpec `json:"-"`
=======
	Spec appsv1.StatefulSetSpec `json:"spec"` // TODO: this pollutes the crd generation
>>>>>>> bd8ebf6b
}

// MongodConfiguration holds the optional mongod configuration
// that should be merged with the operator created one.
//
// The CRD generator does not support map[string]interface{}
// on the top level and hence we need to work around this with
// a wrapping struct.
type MongodConfiguration struct {
	Object map[string]interface{} `json:"-"`
}

// MarshalJSON defers JSON encoding to the wrapped map
func (m *MongodConfiguration) MarshalJSON() ([]byte, error) {
	return json.Marshal(m.Object)
}

// UnmarshalJSON will decode the data into the wrapped map
func (m *MongodConfiguration) UnmarshalJSON(data []byte) error {
	if m.Object == nil {
		m.Object = map[string]interface{}{}
	}

	return json.Unmarshal(data, &m.Object)
}

func (m *MongodConfiguration) DeepCopy() *MongodConfiguration {
	return &MongodConfiguration{
		Object: runtime.DeepCopyJSON(m.Object),
	}
}

type MongoDBUser struct {
	// Name is the username of the user
	Name string `json:"name"`

	// DB is the database the user is stored in. Defaults to "admin"
	// +optional
	DB string `json:"db"`

	// PasswordSecretRef is a reference to the secret containing this user's password
	PasswordSecretRef SecretKeyReference `json:"passwordSecretRef"`

	// Roles is an array of roles assigned to this user
	Roles []Role `json:"roles"`
}

// SecretKeyReference is a reference to the secret containing the user's password
type SecretKeyReference struct {
	// Name is the name of the secret storing this user's password
	Name string `json:"name"`

	// Key is the key in the secret storing this password. Defaults to "password"
	// +optional
	Key string `json:"key"`
}

// Role is the database role this user should have
type Role struct {
	// DB is the database the role can act on
	DB string `json:"db"`
	// Name is the name of the role
	Name string `json:"name"`
}

type Security struct {
	// +optional
	Authentication Authentication `json:"-"` //`json:"authentication"`
	// TLS configuration for both client-server and server-server communication
	// +optional
	TLS TLS `json:"tls"`
}

// TLS is the configuration used to set up TLS encryption
type TLS struct {
	Enabled bool `json:"enabled"`

	// Optional configures if TLS should be required or optional for connections
	// +optional
	Optional bool `json:"optional"`

	// CertificateKeySecret is a reference to a Secret containing a private key and certificate to use for TLS.
	// The key and cert are expected to be PEM encoded and available at "tls.key" and "tls.crt".
	// This is the same format used for the standard "kubernetes.io/tls" Secret type, but no specific type is required.
	// +optional
	CertificateKeySecret LocalObjectReference `json:"certificateKeySecretRef"`

	// CaConfigMap is a reference to a ConfigMap containing the certificate for the CA which signed the server certificates
	// The certificate is expected to be available under the key "ca.crt"
	// +optional
	CaConfigMap LocalObjectReference `json:"caConfigMapRef"`
}

// LocalObjectReference is a reference to another Kubernetes object by name.
// TODO: Replace with a type from the K8s API. CoreV1 has an equivalent
// 	"LocalObjectReference" type but it contains a TODO in its
// 	description that we don't want in our CRD.
type LocalObjectReference struct {
	Name string `json:"name"`
}

type Authentication struct {
	// Enabled specifies if authentication should be enabled
	Enabled bool `json:"enabled"`

	// Modes is an array specifying which authentication methods should be enabled
	Modes []AuthMode `json:"modes"`
}

// +kubebuilder:validation:Enum=SCRAM
type AuthMode string

// MongoDBStatus defines the observed state of MongoDB
type MongoDBStatus struct {
	MongoURI string `json:"mongoUri"`
	Phase    Phase  `json:"phase"`
}

// +k8s:deepcopy-gen:interfaces=k8s.io/apimachinery/pkg/runtime.Object

// MongoDB is the Schema for the mongodbs API
// +kubebuilder:subresource:status
// +kubebuilder:resource:path=mongodb,scope=Namespaced,shortName=mdb
// +kubebuilder:printcolumn:name="Phase",type="string",JSONPath=".status.phase",description="Current state of the MongoDB deployment"
// +kubebuilder:printcolumn:name="Version",type="string",JSONPath=".status.version",description="Version of MongoDB server"
type MongoDB struct {
	metav1.TypeMeta   `json:",inline"`
	metav1.ObjectMeta `json:"metadata,omitempty"`

	Spec   MongoDBSpec   `json:"spec,omitempty"`
	Status MongoDBStatus `json:"status,omitempty"`
}

func (m *MongoDB) UpdateSuccess() {
	m.Status.MongoURI = m.MongoURI()
	m.Status.Phase = Running
}

// MongoURI returns a mongo uri which can be used to connect to this deployment
func (m MongoDB) MongoURI() string {
	members := make([]string, m.Spec.Members)
	clusterDomain := "svc.cluster.local" // TODO: make this configurable
	for i := 0; i < m.Spec.Members; i++ {
		members[i] = fmt.Sprintf("%s-%d.%s.%s.%s:%d", m.Name, i, m.ServiceName(), m.Namespace, clusterDomain, 27017)
	}
	return fmt.Sprintf("mongodb://%s", strings.Join(members, ","))
}

// TODO: this is a temporary function which will be used in the e2e tests
// which will be removed in the following PR to clean up our mongo client testing
func (m MongoDB) SCRAMMongoURI(username, password string) string {
	members := make([]string, m.Spec.Members)
	clusterDomain := "svc.cluster.local" // TODO: make this configurable
	for i := 0; i < m.Spec.Members; i++ {
		members[i] = fmt.Sprintf("%s-%d.%s.%s.%s:%d", m.Name, i, m.ServiceName(), m.Namespace, clusterDomain, 27017)
	}
	return fmt.Sprintf("mongodb://%s:%s@%s/?authMechanism=SCRAM-SHA-256", username, password, strings.Join(members, ","))
}

// ServiceName returns the name of the Service that should be created for
// this resource
func (m MongoDB) ServiceName() string {
	return m.Name + "-svc"
}

func (m MongoDB) ConfigMapName() string {
	return m.Name + "-config"
}

// TLSConfigMapNamespacedName will get the namespaced name of the ConfigMap containing the CA certificate
// As the ConfigMap will be mounted to our pods, it has to be in the same namespace as the MongoDB resource
func (m MongoDB) TLSConfigMapNamespacedName() types.NamespacedName {
	return types.NamespacedName{Name: m.Spec.Security.TLS.CaConfigMap.Name, Namespace: m.Namespace}
}

// TLSSecretNamespacedName will get the namespaced name of the Secret containing the server certificate and key
func (m MongoDB) TLSSecretNamespacedName() types.NamespacedName {
	return types.NamespacedName{Name: m.Spec.Security.TLS.CertificateKeySecret.Name, Namespace: m.Namespace}
}

// TLSOperatorSecretNamespacedName will get the namespaced name of the Secret created by the operator
// containing the combined certificate and key.
func (m MongoDB) TLSOperatorSecretNamespacedName() types.NamespacedName {
	return types.NamespacedName{Name: m.Name + "-server-certificate-key", Namespace: m.Namespace}
}

func (m MongoDB) NamespacedName() types.NamespacedName {
	return types.NamespacedName{Name: m.Name, Namespace: m.Namespace}
}

func (m *MongoDB) ScramCredentialsNamespacedName() types.NamespacedName {
	return types.NamespacedName{Name: "agent-scram-credentials", Namespace: m.Namespace}
}

// GetFCV returns the feature compatibility version. If no FeatureCompatibilityVersion is specified.
// It uses the major and minor version for whichever version of MongoDB is configured.
func (m MongoDB) GetFCV() string {
	versionToSplit := m.Spec.FeatureCompatibilityVersion
	if versionToSplit == "" {
		versionToSplit = m.Spec.Version
	}
	minorIndex := 1
	parts := strings.Split(versionToSplit, ".")
	return strings.Join(parts[:minorIndex+1], ".")
}

// +k8s:deepcopy-gen:interfaces=k8s.io/apimachinery/pkg/runtime.Object

// MongoDBList contains a list of MongoDB
type MongoDBList struct {
	metav1.TypeMeta `json:",inline"`
	metav1.ListMeta `json:"metadata,omitempty"`
	Items           []MongoDB `json:"items"`
}

func init() {
	SchemeBuilder.Register(&MongoDB{}, &MongoDBList{})
}<|MERGE_RESOLUTION|>--- conflicted
+++ resolved
@@ -64,17 +64,7 @@
 // that should be merged into the operator created one.
 type StatefulSetConfiguration struct {
 	// The StatefulSet override options for underlying StatefulSet
-<<<<<<< HEAD
-	Spec MongoDBStatefulSetSpec `json:"spec"`
-}
-
-// MongoDBStatefulSetSpec wraps the appsv1.StatefulSetSpec
-// but prevents the CRD generation including every nested field
-type MongoDBStatefulSetSpec struct {
-	appsv1.StatefulSetSpec `json:"-"`
-=======
 	Spec appsv1.StatefulSetSpec `json:"spec"` // TODO: this pollutes the crd generation
->>>>>>> bd8ebf6b
 }
 
 // MongodConfiguration holds the optional mongod configuration
