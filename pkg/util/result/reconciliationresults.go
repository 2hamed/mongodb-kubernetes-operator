--- conflicted
+++ resolved
@@ -6,34 +6,16 @@
 	"sigs.k8s.io/controller-runtime/pkg/reconcile"
 )
 
-<<<<<<< HEAD
 func OK() (reconcile.Result, error, bool) {
 	return reconcile.Result{}, nil, true
 }
 
 func StateComplete() (reconcile.Result, error, bool) {
 	return retry(0, true)
-=======
-func StateComplete() (reconcile.Result, error, bool) {
-	return retry(0, true)
-}
-
-func RetryState(after int) (reconcile.Result, error, bool) {
-	return retry(after, false)
 }
 
 func FailedState() (reconcile.Result, error, bool) {
 	return RetryState(1)
-}
-
-func retry(after int, isComplete bool) (reconcile.Result, error, bool) {
-	return reconcile.Result{Requeue: true, RequeueAfter: time.Second * time.Duration(after)}, nil, isComplete
-}
-
-
-func OK() (reconcile.Result, error) {
-	return reconcile.Result{}, nil
->>>>>>> 95389ee7
 }
 
 func RetryState(after int) (reconcile.Result, error, bool) {
@@ -42,8 +24,4 @@
 
 func retry(after int, isComplete bool) (reconcile.Result, error, bool) {
 	return reconcile.Result{Requeue: true, RequeueAfter: time.Second * time.Duration(after)}, nil, isComplete
-}
-
-func Failed() (reconcile.Result, error, bool) {
-	return RetryState(1)
 }