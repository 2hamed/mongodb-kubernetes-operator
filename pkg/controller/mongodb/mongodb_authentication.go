package mongodb

import (
	mdbv1 "github.com/mongodb/mongodb-kubernetes-operator/pkg/apis/mongodb/v1"
	"github.com/mongodb/mongodb-kubernetes-operator/pkg/kube/podtemplatespec"
	"github.com/mongodb/mongodb-kubernetes-operator/pkg/kube/statefulset"
)

<<<<<<< HEAD
=======
const (
	scramShaOption = "SCRAM"
)

// getAuthConfigModification returns a modification function that
// configures the automation config's authentication settings
func getAuthConfigModification(getUpdateCreator secret.GetUpdateCreator, mdb mdbv1.MongoDB) (automationconfig.Modification, error) {
	if !mdb.Spec.Security.Authentication.Enabled {
		return automationconfig.NOOP(), nil
	}

	// currently, just enable auth if it's in the list as there is only one option
	if contains.AuthMode(mdb.Spec.Security.Authentication.Modes, scramShaOption) {
		enabler, err := scram.EnsureAgentSecret(getUpdateCreator, mdb.ScramCredentialsNamespacedName())
		if err != nil {
			return automationconfig.NOOP(), err
		}
		return enabler, nil
	}

	return automationconfig.NOOP(), nil
}

>>>>>>> f76773ec
// buildScramPodSpecModification will add the keyfile volume to the podTemplateSpec
// the keyfile is owned by the agent, and is required to have 0600 permissions.
func buildScramPodSpecModification(mdb mdbv1.MongoDB) podtemplatespec.Modification {
	mode := int32(0600)
	scramSecretNsName := mdb.ScramCredentialsNamespacedName()
	keyFileVolume := statefulset.CreateVolumeFromSecret(scramSecretNsName.Name, scramSecretNsName.Name, statefulset.WithSecretDefaultMode(&mode))
	keyFileVolumeVolumeMount := statefulset.CreateVolumeMount(keyFileVolume.Name, "/var/lib/mongodb-mms-automation/authentication", statefulset.WithReadOnly(false))
	keyFileVolumeVolumeMountMongod := statefulset.CreateVolumeMount(keyFileVolume.Name, "/var/lib/mongodb-mms-automation/authentication", statefulset.WithReadOnly(false))

	return podtemplatespec.Apply(
		podtemplatespec.WithVolume(keyFileVolume),
		podtemplatespec.WithVolumeMounts(agentName, keyFileVolumeVolumeMount),
		podtemplatespec.WithVolumeMounts(mongodbName, keyFileVolumeVolumeMountMongod),
	)
}<|MERGE_RESOLUTION|>--- conflicted
+++ resolved
@@ -6,32 +6,10 @@
 	"github.com/mongodb/mongodb-kubernetes-operator/pkg/kube/statefulset"
 )
 
-<<<<<<< HEAD
-=======
 const (
 	scramShaOption = "SCRAM"
 )
 
-// getAuthConfigModification returns a modification function that
-// configures the automation config's authentication settings
-func getAuthConfigModification(getUpdateCreator secret.GetUpdateCreator, mdb mdbv1.MongoDB) (automationconfig.Modification, error) {
-	if !mdb.Spec.Security.Authentication.Enabled {
-		return automationconfig.NOOP(), nil
-	}
-
-	// currently, just enable auth if it's in the list as there is only one option
-	if contains.AuthMode(mdb.Spec.Security.Authentication.Modes, scramShaOption) {
-		enabler, err := scram.EnsureAgentSecret(getUpdateCreator, mdb.ScramCredentialsNamespacedName())
-		if err != nil {
-			return automationconfig.NOOP(), err
-		}
-		return enabler, nil
-	}
-
-	return automationconfig.NOOP(), nil
-}
-
->>>>>>> f76773ec
 // buildScramPodSpecModification will add the keyfile volume to the podTemplateSpec
 // the keyfile is owned by the agent, and is required to have 0600 permissions.
 func buildScramPodSpecModification(mdb mdbv1.MongoDB) podtemplatespec.Modification {
