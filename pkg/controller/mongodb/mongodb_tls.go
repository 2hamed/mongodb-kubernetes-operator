package mongodb

import (
	"fmt"

	"github.com/mongodb/mongodb-kubernetes-operator/pkg/automationconfig"

	"github.com/mongodb/mongodb-kubernetes-operator/pkg/kube/secret"

	"github.com/mongodb/mongodb-kubernetes-operator/pkg/kube/configmap"

	"github.com/mongodb/mongodb-kubernetes-operator/pkg/kube/container"
	"github.com/mongodb/mongodb-kubernetes-operator/pkg/kube/podtemplatespec"
	"github.com/mongodb/mongodb-kubernetes-operator/pkg/kube/statefulset"

	corev1 "k8s.io/api/core/v1"
	"k8s.io/apimachinery/pkg/api/errors"

	mdbv1 "github.com/mongodb/mongodb-kubernetes-operator/pkg/apis/mongodb/v1"
)

// validateTLSConfig will check that the configured ConfigMap and Secret exist and that they have the correct fields.
// The possible return values are:
// - (true, nil) if the config is valid
// - (false, nil) if the config is not valid
// - (_, err) if an error occured when validating the config
func (r *ReplicaSetReconciler) validateTLSConfig(mdb mdbv1.MongoDB) (bool, error) {
	if !mdb.Spec.Security.TLS.Enabled {
		return true, nil
	}

	r.log.Info("Ensuring TLS is correctly configured")

	// Ensure CA ConfigMap exists
	caData, err := configmap.ReadData(r.client, mdb.TLSConfigMapNamespacedName())
	if err != nil {
		if errors.IsNotFound(err) {
			r.log.Warnf(`CA ConfigMap "%s" not found`, mdb.TLSConfigMapNamespacedName())
			return false, nil
		}

		return false, err
	}

	// Ensure ConfigMap has a "ca.crt" field
	if cert, ok := caData[tlsCACertName]; !ok || cert == "" {
		r.log.Warnf(`ConfigMap "%s" should have a CA certificate in field "%s"`, mdb.TLSConfigMapNamespacedName(), tlsCACertName)
		return false, nil
	}

	// Ensure Secret exists
	secretData, err := secret.ReadStringData(r.client, mdb.TLSSecretNamespacedName())
	if err != nil {
		if errors.IsNotFound(err) {
			r.log.Warnf(`Secret "%s" not found`, mdb.TLSSecretNamespacedName())
			return false, nil
		}

		return false, err
	}

	// Ensure Secret has "tls.crt" and "tls.key" fields
	if key, ok := secretData[tlsSecretKeyName]; !ok || key == "" {
		r.log.Warnf(`Secret "%s" should have a key in field "%s"`, mdb.TLSSecretNamespacedName(), tlsSecretKeyName)
		return false, nil
	}
	if cert, ok := secretData[tlsSecretCertName]; !ok || cert == "" {
		r.log.Warnf(`Secret "%s" should have a certificate in field "%s"`, mdb.TLSSecretNamespacedName(), tlsSecretKeyName)
		return false, nil
	}

	return true, nil
}

// getTLSConfigModification creates a modification function which enables TLS in the automation config.
<<<<<<< HEAD
// THe config is only updated after the certs and keys have been rolled out to all pods.
=======
// The config is only updated after the certs and keys have been rolled out to all pods.
>>>>>>> 7402e422
// The agent needs these to be in place before the config is updated.
// Once the config is updated, the agents will gradually enable TLS in accordance with: https://docs.mongodb.com/manual/tutorial/upgrade-cluster-to-ssl/
func getTLSConfigModification(mdb mdbv1.MongoDB) automationconfig.Modification {
	if !(mdb.Spec.Security.TLS.Enabled && hasRolledOutTLS(mdb)) {
		return automationconfig.NOOP()
	}

	caCertificatePath := tlsCAMountPath + tlsCACertName
	certificateKeyPath := tlsServerMountPath + tlsServerFileName

	mode := automationconfig.TLSModeRequired
	if mdb.Spec.Security.TLS.Optional {
		// TLSModePreferred requires server-server connections to use TLS but makes it optional for clients.
		mode = automationconfig.TLSModePreferred
	}

	return func(config *automationconfig.AutomationConfig) {
		// Configure CA certificate for agent
		config.TLS.CAFilePath = caCertificatePath

		for i, _ := range config.Processes {
			config.Processes[i].Args26.Net.TLS = automationconfig.MongoDBTLS{
				Mode:                               mode,
				CAFile:                             caCertificatePath,
				PEMKeyFile:                         certificateKeyPath,
				AllowConnectionsWithoutCertificate: true,
			}
		}
	}
}

// hasRolledOutTLS determines if the TLS key and certs have been mounted to all pods.
// These must be mounted before TLS can be enabled in the automation config.
func hasRolledOutTLS(mdb mdbv1.MongoDB) bool {
	_, completedRollout := mdb.Annotations[tLSRolledOutAnnotationKey]
	return completedRollout
}

// completeTLSRollout will update the automation config and set an annotation indicating that TLS has been rolled out.
// At this stage, TLS hasn't yet been enabled but the keys and certs have all been mounted.
// The automation config will be updated and the agents will continue work on gradually enabling TLS across the replica set.
func (r *ReplicaSetReconciler) completeTLSRollout(mdb mdbv1.MongoDB) error {
	if !mdb.Spec.Security.TLS.Enabled || hasRolledOutTLS(mdb) {
		return nil
	}

	r.log.Debug("Completing TLS rollout")

	mdb.Annotations[tLSRolledOutAnnotationKey] = trueAnnotation
	if err := r.ensureAutomationConfig(mdb); err != nil {
		return fmt.Errorf("error updating automation config after TLS rollout: %+v", err)
	}

	if err := r.setAnnotations(mdb.NamespacedName(), mdb.Annotations); err != nil {
		return fmt.Errorf("error setting TLS annotation: %+v", err)
	}

	return nil
}

// buildTLSPodSpecModification will add the TLS init container and volumes to the pod template if TLS is enabled.
func buildTLSPodSpecModification(mdb mdbv1.MongoDB) podtemplatespec.Modification {
	if !mdb.Spec.Security.TLS.Enabled {
		return podtemplatespec.NOOP()
	}

	// Configure an empty volume into which the TLS init container will write the certificate and key file
	tlsVolume := statefulset.CreateVolumeFromEmptyDir("tls")
	tlsVolumeMount := statefulset.CreateVolumeMount(tlsVolume.Name, tlsServerMountPath, statefulset.WithReadOnly(false))

	// Configure a volume which mounts the CA certificate from a ConfigMap
	// The certificate is used by both mongod and the agent
	caVolume := statefulset.CreateVolumeFromConfigMap("tls-ca", mdb.Spec.Security.TLS.CaConfigMap.Name)
	caVolumeMount := statefulset.CreateVolumeMount(caVolume.Name, tlsCAMountPath, statefulset.WithReadOnly(true))

	// Configure a volume which mounts the secret holding the server key and certificate
	// The same key-certificate pair is used for all servers
	tlsSecretVolume := statefulset.CreateVolumeFromSecret("tls-secret", mdb.Spec.Security.TLS.CertificateKeySecret.Name)
	tlsSecretVolumeMount := statefulset.CreateVolumeMount(tlsSecretVolume.Name, tlsSecretMountPath, statefulset.WithReadOnly(true))

	// MongoDB expects both key and certificate to be provided in a single PEM file
	// We are using a secret format where they are stored in separate fields, tls.crt and tls.key
	// Because of this we need to use an init container which reads the two files mounted from the secret and combines them into one
	return podtemplatespec.Apply(
		podtemplatespec.WithInitContainer("tls-init", tlsInit(tlsVolumeMount, tlsSecretVolumeMount)),
		podtemplatespec.WithVolume(tlsVolume),
		podtemplatespec.WithVolume(caVolume),
		podtemplatespec.WithVolume(tlsSecretVolume),
		podtemplatespec.WithVolumeMounts(agentName, tlsVolumeMount, caVolumeMount),
		podtemplatespec.WithVolumeMounts(mongodbName, tlsVolumeMount, caVolumeMount),
	)
}

// tlsInit creates an init container which combines the mounted tls.key and tls.crt into a single PEM file
func tlsInit(tlsMount, tlsSecretMount corev1.VolumeMount) container.Modification {
	command := fmt.Sprintf(
		"cat %s %s > %s",
		tlsSecretMountPath+tlsSecretCertName,
		tlsSecretMountPath+tlsSecretKeyName,
		tlsServerMountPath+tlsServerFileName)

	return container.Apply(
		container.WithName("tls-init"),
		container.WithImage("busybox"),
		container.WithCommand([]string{"sh", "-c", command}),
		container.WithVolumeMounts([]corev1.VolumeMount{tlsMount, tlsSecretMount}),
	)
}<|MERGE_RESOLUTION|>--- conflicted
+++ resolved
@@ -73,11 +73,7 @@
 }
 
 // getTLSConfigModification creates a modification function which enables TLS in the automation config.
-<<<<<<< HEAD
-// THe config is only updated after the certs and keys have been rolled out to all pods.
-=======
 // The config is only updated after the certs and keys have been rolled out to all pods.
->>>>>>> 7402e422
 // The agent needs these to be in place before the config is updated.
 // Once the config is updated, the agents will gradually enable TLS in accordance with: https://docs.mongodb.com/manual/tutorial/upgrade-cluster-to-ssl/
 func getTLSConfigModification(mdb mdbv1.MongoDB) automationconfig.Modification {
